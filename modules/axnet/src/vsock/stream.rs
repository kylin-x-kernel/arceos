// SPDX-License-Identifier: Apache-2.0
// Copyright (C) 2025 KylinSoft Co., Ltd. <https://www.kylinos.cn/>
// See LICENSE for license details.

use alloc::sync::Arc;
use core::task::Context;

use axerrno::{AxError, AxResult, ax_bail, ax_err_type};
use axio::{Buf, BufMut};
use axpoll::{IoEvents, Pollable};
use axsync::Mutex;

use super::connection_manager::*;
use crate::{
    RecvFlags, RecvOptions, SendOptions, Shutdown,
    general::GeneralOptions,
    options::{Configurable, GetSocketOption, SetSocketOption},
    state::*,
    vsock::{VsockTransport, VsockTransportOps, VsockAddr},
};

pub struct VsockStreamTransport {
    conn_id: Mutex<Option<ConnectionId>>,
    connection: Mutex<Option<Arc<Mutex<Connection>>>>,
    state: StateLock,
    general: GeneralOptions,
}

impl VsockStreamTransport {
    pub fn new() -> Self {
        Self {
            conn_id: Mutex::new(None),
            connection: Mutex::new(None),
            state: StateLock::new(State::Idle),
            general: GeneralOptions::new(),
        }
    }

    fn get_connection(&self) -> AxResult<Arc<Mutex<Connection>>> {
        self.connection.lock().clone().ok_or(AxError::NotConnected)
    }
}

impl Configurable for VsockStreamTransport {
    fn get_option_inner(&self, opt: &mut GetSocketOption) -> AxResult<bool> {
        self.general.get_option_inner(opt)
    }

    fn set_option_inner(&self, opt: SetSocketOption) -> AxResult<bool> {
        self.general.set_option_inner(opt)
    }
}

impl VsockTransportOps for VsockStreamTransport {
    fn bind(&self, mut local_addr: VsockAddr) -> AxResult<()> {
        self.state
            .lock(State::Idle)
            .map_err(|_| ax_err_type!(InvalidInput, "already bound"))?
            .transit(State::Idle, || {
                let mut manager = VSOCK_CONN_MANAGER.lock();
                if local_addr.port == 0 {
                    local_addr.port = manager.allocate_port()?;
                }
                let conn_id = ConnectionId::listening(local_addr.port);
                let conn =
                    manager.create_connection(conn_id, local_addr, None, ConnectionState::Idle);

                *self.conn_id.lock() = Some(conn_id);
                *self.connection.lock() = Some(conn);
                trace!("Vsock binding to {:?}", local_addr);
                Ok(())
            })?;
        Ok(())
    }

    fn listen(&self) -> AxResult<()> {
        let guard = self
            .state
            .lock(State::Idle)
            .map_err(|_| ax_err_type!(InvalidInput, "invalid state for listen"))?;

        guard.transit(State::Listening, || {
            let conn = self.get_connection()?;
            let local_addr = conn.lock().local_addr();

            // register in the global listen table
            VSOCK_CONN_MANAGER.lock().listen(local_addr)?;
            crate::device::vsock_listen(local_addr)?;
            // set state
            conn.lock().set_state(ConnectionState::Listening);
            trace!("Vsock listening on {:?}", local_addr);
            Ok(())
        })
    }

    fn accept(&self) -> AxResult<(VsockTransport, VsockAddr)> {
        if self.state.get() != State::Listening {
            ax_bail!(InvalidInput, "not listening");
        }

        let conn = self.get_connection()?;
        let local_port = conn.lock().local_addr().port;

        // wait for connection
        self.general.recv_poller(self).poll(|| {
            let mut manager = VSOCK_CONN_MANAGER.lock();

            if !manager.can_accept(local_port) {
                return Err(AxError::WouldBlock);
            }

            let (conn_id, peer_addr) = manager.accept(local_port)?;
            let conn = manager.get_connection(&conn_id).ok_or(AxError::NotFound)?;

            // create new VsockStreamTransport
            let new_transport = VsockStreamTransport {
                conn_id: Mutex::new(Some(conn_id)),
                connection: Mutex::new(Some(conn)),
                state: StateLock::new(State::Connected),
                general: GeneralOptions::default(),
            };

            Ok((VsockTransport::Stream(new_transport), peer_addr))
        })
    }

    fn connect(&self, peer_addr: VsockAddr) -> AxResult<()> {
        let guard = self.state.lock(State::Idle).map_err(|state| match state {
            State::Idle => unreachable!(),
            State::Listening => ax_err_type!(InvalidInput, "already listening"),
            State::Connecting => ax_err_type!(InProgress),
            State::Connected => ax_err_type!(AlreadyConnected),
            _ => ax_err_type!(AlreadyConnected),
        })?;

        guard.transit(State::Connecting, || {
            let mut manager = VSOCK_CONN_MANAGER.lock();
            let existing_conn = self.connection.lock();

            // get local address
            let local_port = if let Some(conn) = existing_conn.as_ref() {
                let conn_guard = conn.lock();
                match conn_guard.state() {
                    ConnectionState::Idle => {
                        // already bound but not connected, reuse the port
                        conn_guard.local_addr().port
                    }
                    _ => {
                        // should not happen due to state check above
                        ax_bail!(InvalidInput, "already connected or listening");
                    }
                }
            } else {
                manager.allocate_port()?
            };
            drop(existing_conn);

            let local_addr = VsockAddr {
                cid: crate::device::vsock_guest_cid()?,
                port: local_port,
            };

            // create connection
            let conn_id = ConnectionId::new(local_port, peer_addr.cid, peer_addr.port);
            let conn = manager.create_connection(
                conn_id,
                local_addr,
                Some(peer_addr),
                ConnectionState::Connecting,
            );

            *self.conn_id.lock() = Some(conn_id);
            *self.connection.lock() = Some(conn.clone());

            drop(manager);

            // driver connect
            crate::device::vsock_connect(peer_addr.cid, peer_addr.port, local_port)?;
            debug!("Vsock connecting from {} to {:?}", local_port, peer_addr);
            Ok(())
        })?;

        // wait for connection established
        self.general.send_poller(self).poll(|| {
            let conn = self.get_connection()?;
            let state = conn.lock().state();
            match state {
                ConnectionState::Connected => Ok(()),
                ConnectionState::Connecting => Err(AxError::WouldBlock),
                _ => Err(ax_err_type!(ConnectionRefused)),
            }
        })
    }

    fn send(&self, src: &mut impl Buf, _options: SendOptions) -> AxResult<usize> {
        let conn = self.get_connection()?;
        let conn_guard = conn.lock();

        if conn_guard.state() != ConnectionState::Connected {
            return Err(AxError::NotConnected);
        }

        if conn_guard.tx_closed() {
            return Err(AxError::NotConnected);
        }

        let conn_id = self.conn_id.lock().ok_or(AxError::NotConnected)?;
        drop(conn_guard);

        // now virtio-driver only support non-blocking send
        let result = src.consume(|chunk| {
            crate::device::vsock_send(
                conn_id.peer_cid,
                conn_id.peer_port,
                conn_id.local_port,
                chunk,
            )
        });
        conn.lock().add_tx_bytes(result.unwrap_or(0));
        result
    }

    fn recv(&self, dst: &mut impl BufMut, options: RecvOptions) -> AxResult<usize> {
        let conn = self.get_connection()?;

        self.general.recv_poller(self).poll(|| {
            let mut conn_guard = conn.lock();

            if conn_guard.rx_closed() && conn_guard.rx_buffer_used() == 0 {
                return Ok(0); // EOF
            }

            // should allow read when connection is closed, to read remaining data
<<<<<<< HEAD
            if !matches!(conn_guard.state(), ConnectionState::Connected | ConnectionState::Closed) {
=======
            if conn_guard.state() != ConnectionState::Connected && conn_guard.state() != ConnectionState::Closed {
>>>>>>> d8a8c2b3
                return Err(AxError::NotConnected);
            }

            if conn_guard.rx_buffer_used() == 0 {
                return Err(AxError::WouldBlock);
            }

            let count = if options.flags.contains(RecvFlags::PEEK) {
                // Peek mode: not remove data from buffer
                let available = conn_guard.rx_buffer_used();
                let to_read = dst.remaining_mut().min(available);
                let data: alloc::vec::Vec<u8> =
                    conn_guard.rx_iter().take(to_read).copied().collect();
                dst.write(&data)?
            } else {
                // Normal mode: remove data from buffer
                let (left, right) = conn_guard.rx_slices();
                let mut count = dst.write(left)?;

                if count >= left.len() && !right.is_empty() {
                    count += dst.write(right)?;
                }
                conn_guard.advance_rx_read(count);
                count
            };

            if count > 0 {
                trace!(
                    "Recv {} bytes from connection (buffer_remaining={}/{})",
                    count,
                    conn_guard.rx_buffer_used(),
                    VSOCK_RX_BUFFER_SIZE
                );
                Ok(count)
            } else {
                return Err(AxError::WouldBlock);
            }
        })
    }

    fn shutdown(&self, how: Shutdown) -> AxResult<()> {
        let conn = self.get_connection()?;
        let mut conn = conn.lock();

        if how.has_read() {
            conn.set_rx_closed(true);
        }

        if how.has_write() {
            conn.set_tx_closed(true);
        }

        if let Some(conn_id) = *self.conn_id.lock() {
            if conn.state() == ConnectionState::Connected {
                crate::device::vsock_disconnect(
                    conn_id.peer_cid,
                    conn_id.peer_port,
                    conn_id.local_port,
                )?;
            } else if conn.state() == ConnectionState::Listening {
                VSOCK_CONN_MANAGER.lock().unlisten(conn_id.local_port);
            }
        }
        conn.set_state(ConnectionState::Closed);
        Ok(())
    }

    fn local_addr(&self) -> AxResult<Option<VsockAddr>> {
        Ok(self
            .get_connection()
            .ok()
            .map(|conn| conn.lock().local_addr()))
    }

    fn peer_addr(&self) -> AxResult<Option<VsockAddr>> {
        Ok(self
            .get_connection()
            .ok()
            .and_then(|conn| conn.lock().peer_addr()))
    }
}

impl Pollable for VsockStreamTransport {
    fn poll(&self) -> IoEvents {
        let Ok(conn) = self.get_connection() else {
            return IoEvents::empty();
        };

        let conn = conn.lock();
        let mut events = IoEvents::empty();

        match conn.state() {
            ConnectionState::Listening => {
                // if there is a pending connection, set IN
                if let Some(conn_id) = *self.conn_id.lock() {
                    events.set(
                        IoEvents::IN,
                        VSOCK_CONN_MANAGER.lock().can_accept(conn_id.local_port),
                    );
                }
            }
            ConnectionState::Connected | ConnectionState::Closed => {
                events.set(IoEvents::IN, conn.rx_buffer_used() > 0 || conn.rx_closed());
                events.set(IoEvents::OUT, !conn.tx_closed());
            }
            ConnectionState::Connecting => {
                // if connected, set OUT
                events.set(IoEvents::OUT, conn.state() == ConnectionState::Connected);
            }
            _ => {}
        }
        events.set(IoEvents::RDHUP, conn.rx_closed());
        events
    }

    fn register(&self, context: &mut Context<'_>, events: IoEvents) {
        if let Ok(conn) = self.get_connection() {
            let mut conn = conn.lock();
            match conn.state() {
                ConnectionState::Listening => {
                    if events.contains(IoEvents::IN) {
                        conn.register_accept_poll(context);
                    }
                }
                ConnectionState::Connected => {
                    if events.contains(IoEvents::IN) {
                        conn.register_rx_poll(context);
                    }
                    if events.contains(IoEvents::OUT) {
                        warn!(
                            "VsockStreamTransport: OUT event on connected socket is not supported"
                        );
                    }
                }
                ConnectionState::Connecting => {
                    if events.contains(IoEvents::OUT) {
                        conn.register_connect_poll(context);
                    }
                }
                _ => {}
            }
        }
    }
}

impl Drop for VsockStreamTransport {
    fn drop(&mut self) {
        let _ = self.shutdown(Shutdown::Both);

        if let Some(conn_id) = *self.conn_id.lock() {
            VSOCK_CONN_MANAGER.lock().remove_connection(&conn_id);
        }
    }
}<|MERGE_RESOLUTION|>--- conflicted
+++ resolved
@@ -231,11 +231,7 @@
             }
 
             // should allow read when connection is closed, to read remaining data
-<<<<<<< HEAD
             if !matches!(conn_guard.state(), ConnectionState::Connected | ConnectionState::Closed) {
-=======
-            if conn_guard.state() != ConnectionState::Connected && conn_guard.state() != ConnectionState::Closed {
->>>>>>> d8a8c2b3
                 return Err(AxError::NotConnected);
             }
 
